import { BN, Program } from "@coral-xyz/anchor";
import { BankrunProvider } from "anchor-bankrun";
import { AccountMeta, Keypair, PublicKey } from "@solana/web3.js";
import {
  BanksClient,
  BanksTransactionResultWithMeta,
  Clock,
  ProgramTestContext,
} from "solana-bankrun";

import {
  createAndSetActor,
  createAndSetFolio,
  FolioStatus,
  createAndSetDaoFeeConfig,
  createAndSetFeeRecipients,
  createAndSetFeeDistribution,
  FeeRecipient,
  createAndSetFolioFeeConfig,
  closeAccount,
} from "../bankrun-account-helper";
import { Folio } from "../../../target/types/folio";
import { FolioAdmin } from "../../../target/types/folio_admin";
import {
  D18,
  D9,
<<<<<<< HEAD
  DAYS_IN_SECONDS,
=======
  DAY_IN_SECONDS,
>>>>>>> 7dba06a3
  DEFAULT_DECIMALS,
  MAX_MINT_FEE,
  TOTAL_PORTION_FEE_RECIPIENT,
} from "../../../utils/constants";
import {
  getAtaAddress,
  getOrCreateAtaAddress,
  getTokenBalance,
  initToken,
  resetTokenBalance,
} from "../bankrun-token-helper";
import { createAndSetFolioBasket, Role } from "../bankrun-account-helper";
import {
  airdrop,
  assertError,
  assertPreTransactionError,
  getConnectors,
  travelFutureSlot,
} from "../bankrun-program-helper";
import {
  getFeeDistributionPDA,
  getTVLFeeRecipientsPDA,
  getFolioPDA,
  getFolioFeeConfigPDA,
} from "../../../utils/pda-helper";
import {
  crankFeeDistribution,
  distributeFees,
  pokeFolio,
} from "../bankrun-ix-helper";
import {
  assertInvalidFolioStatusTestCase,
  GeneralTestCases,
} from "../bankrun-general-tests-helper";
import * as assert from "assert";

/**
 * Tests for fee-related functionality in the Folio program, including:
 * - Fee distribution to recipients
 * - Fee accrual and calculation
 * - Cranking fee distributions
 * - Fee recipient management
 * - Pending fee shares tracking
 */

describe("Bankrun - Fees", () => {
  let context: ProgramTestContext;
  let provider: BankrunProvider;
  let banksClient: BanksClient;

  let programFolioAdmin: Program<FolioAdmin>;
  let programFolio: Program<Folio>;

  let keys: any;

  let payerKeypair: Keypair;
  let adminKeypair: Keypair;

  let folioOwnerKeypair: Keypair;
  let folioTokenMint: Keypair;
  let folioPDA: PublicKey;

  const feeRecipient1: Keypair = Keypair.generate();
  const feeRecipient2: Keypair = Keypair.generate();
  const feeRecipient3: Keypair = Keypair.generate();
  const feeRecipient4: Keypair = Keypair.generate();

  const feeRecipient: Keypair = Keypair.generate();
  const cranker: Keypair = Keypair.generate();

  let userKeypair: Keypair;

  const DEFAULT_PARAMS: {
    remainingAccounts: () => AccountMeta[];
    customFolioTokenMint: Keypair | null;
    index: BN;

    initialDaoPendingFeeShares: BN;
    initialFeeRecipientPendingFeeShares: BN;
    initialFeeDistributionIndex: BN;

    alreadyDistributedFeeRecipients: string[];

    // Is Validated before sending the transaction
    isPreTransactionValidated: boolean;

    /*
    For simplicity's sake, to test folio fee config, we will change the dao fee config current values, but use them
    to set the folio fee config. Therefore nothing fancy needs to be done to assert changes.
    */
    customFolioFeeConfig: boolean;

    addedClockTime: number;

    feeDistributionIndex: BN;

    daoFeeRecipient: Keypair;

    feeRecipients: FeeRecipient[];

    // To test when fully claimed vs not fully claimed, for close account
    feeRecipientNotClaiming: FeeRecipient[];

    // To test when a user tries to claim but he's not part of the recipients
    feeRecipientsToDistributeTo: FeeRecipient[];

    amountToDistribute: BN;

    customCranker: Keypair;

    // To test when the account should be closed
    shouldCloseAccount: boolean;

    // Expected changes
    expectedFolioTokenBalanceChange: BN;
    expectedDaoFeeShares: BN;
    expectedFeeRecipientShares: BN;

    expectedFeeDistributed: BN[];

    startUnixTimestamp: BN | null;
  } = {
    remainingAccounts: () => [],
    customFolioTokenMint: null,
    index: new BN(0),

    initialDaoPendingFeeShares: new BN(0),
    initialFeeRecipientPendingFeeShares: new BN(0),
    initialFeeDistributionIndex: new BN(0),

    alreadyDistributedFeeRecipients: [],
    feeRecipientsToDistributeTo: [],

    // Is Validated before sending the transaction
    isPreTransactionValidated: false,

    customFolioFeeConfig: false,

    addedClockTime: 0,

    feeDistributionIndex: new BN(1),

    daoFeeRecipient: null,

    feeRecipients: [],

    feeRecipientNotClaiming: [],

    amountToDistribute: new BN(0),

    customCranker: null,

    shouldCloseAccount: false,

    // Expected changes
    expectedFolioTokenBalanceChange: new BN(0),
    expectedDaoFeeShares: new BN(0),
    expectedFeeRecipientShares: new BN(0),

    expectedFeeDistributed: [],

    startUnixTimestamp: null,
  };

  const TEST_CASES_POKE_FOLIO = [
    {
      desc: "(folio token mint is not valid)",
      expectedError: "InvalidFolioTokenMint",
      customFolioTokenMint: Keypair.generate(),
    },
    {
      desc: "(current time is same as last poke, no changes)",
      expectedError: null,
      expectedDaoFeeShares: new BN(0),
      expectedFeeRecipientShares: new BN(0),
    },
    {
      desc: "(current time is 10 seconds after last poke, no change, as we are in same day)",
      expectedError: null,
      expectedDaoFeeShares: new BN(0), // In D18
      expectedFeeRecipientShares: new BN(0), // In D18
      addedClockTime: 10,
      // Required as otherwise the test will become flaky
      // They will fail if current time is just 10 seconds before the end of the day.
      startUnixTimestamp: new BN(1714003200),
    },
    {
      desc: "(current time is 1 day - 100 seconds after last poke , no change, as we are in same day)",
      expectedError: null,
      expectedDaoFeeShares: new BN(0), // In D18
      expectedFeeRecipientShares: new BN(0), // In D18
      addedClockTime: 86400 - 100,
      startUnixTimestamp: new BN(1714003200),
    },
    {
      desc: "(current time is one day after last poke, succeeds)",
      expectedError: null,
      expectedDaoFeeShares: new BN("14408468327699472"),
      expectedFeeRecipientShares: new BN("273760898226289967"),
      addedClockTime: 86400,
      initialDaoPendingFeeShares: new BN(1000),
      initialFeeRecipientPendingFeeShares: new BN(2000),
    },
    {
<<<<<<< HEAD
      desc: "(current time is 2 and 1/2 days after last poke, succeeds)",
      expectedError: null,
      expectedDaoFeeShares: new BN("28821088734589935"),
      expectedFeeRecipientShares: new BN("547600685957208750"),
      addedClockTime: 86400 * 2 + 86400 / 2,
=======
      desc: "(current time is 2 and 1 second after last poke, succeeds)",
      expectedError: null,
      expectedDaoFeeShares: new BN("28821088734589935"),
      expectedFeeRecipientShares: new BN("547600685957208750"),
      addedClockTime: 86400 * 2 + 1,
>>>>>>> 7dba06a3
      customFolioFeeConfig: true,
    },
  ];

  const TEST_CASES_DISTRIBUTE_FEES = [
    {
      desc: "(index is not valid)",
      expectedError: "InvalidDistributionIndex",
      feeDistributionIndex: new BN(2),
    },
    {
      desc: "(folio token mint is not valid)",
      expectedError: "InvalidFolioTokenMint",
      customFolioTokenMint: Keypair.generate(),
    },
    {
      desc: "(dao fee recipient is not valid, errors out)",
      expectedError: "InvalidDaoFeeRecipient",
      daoFeeRecipient: Keypair.generate(),
    },
    {
      desc: "(is valid, succeeds)",
      expectedError: null,
      initialDaoPendingFeeShares: new BN(1000).mul(D18),
      // D9 as this is token amounts
      expectedDaoFeeShares: new BN(1000).mul(D9),
      customFolioFeeConfig: true,
    },
  ];

  const TEST_CASES_CRANK_FEE_DISTRIBUTION = [
    {
      desc: "(invalid folio token mint)",
      expectedError: "InvalidFolioTokenMint",
      customFolioTokenMint: Keypair.generate(),
    },
    {
      desc: "(cranker is not valid)",
      expectedError: "InvalidCranker",
      customCranker: Keypair.generate(),
    },
    {
      desc: "(user tries to distribute fees to too many users, transaction size issue, errors out)",
      expectedError: "TransactionTooLarge",
      feeRecipients: Array.from({ length: 30 }, () => ({
        recipient: Keypair.generate().publicKey,
        portion: TOTAL_PORTION_FEE_RECIPIENT.div(new BN(30)),
      })),
      feeRecipientsToDistributeTo: Array.from({ length: 30 }, () => ({
        recipient: Keypair.generate().publicKey,
        portion: TOTAL_PORTION_FEE_RECIPIENT.div(new BN(30)),
      })),
      isPreTransactionValidated: true,
    },
    {
      desc: "(user tries to distribute fees to a user that has already been distributed to, succeeds but no changes)",
      expectedError: null,
      amountToDistribute: new BN(8_000_000_000).mul(D9),
      alreadyDistributedFeeRecipients: [feeRecipient1.publicKey.toBase58()],
      feeRecipients: [
        {
          recipient: feeRecipient1.publicKey,
          portion: TOTAL_PORTION_FEE_RECIPIENT.div(new BN(2)),
        },
        {
          recipient: feeRecipient2.publicKey,
          portion: TOTAL_PORTION_FEE_RECIPIENT.div(new BN(2)),
        },
      ],
      feeRecipientNotClaiming: [
        {
          recipient: feeRecipient3.publicKey,
          portion: TOTAL_PORTION_FEE_RECIPIENT.div(new BN(2)),
        },
      ],
      feeRecipientsToDistributeTo: [
        {
          recipient: feeRecipient1.publicKey,
          portion: TOTAL_PORTION_FEE_RECIPIENT.div(new BN(2)),
        },
        {
          recipient: feeRecipient2.publicKey,
          portion: TOTAL_PORTION_FEE_RECIPIENT.div(new BN(2)),
        },
      ],
      // 0 Because already distributed
      expectedFeeDistributed: [new BN(0), new BN(4_000_000_000)],
    },
    {
      desc: "(user tries to distribute fees to a non fee recipient, errors out)",
      expectedError: "InvalidFeeRecipient",
      // Stored in D18
      amountToDistribute: new BN(8_000_000_000).mul(D9),
      feeRecipients: [
        {
          recipient: feeRecipient1.publicKey,
          portion: TOTAL_PORTION_FEE_RECIPIENT.div(new BN(2)),
        },
        {
          recipient: feeRecipient2.publicKey,
          portion: TOTAL_PORTION_FEE_RECIPIENT.div(new BN(2)),
        },
      ],
      feeRecipientsToDistributeTo: [
        {
          recipient: feeRecipient1.publicKey,
          portion: TOTAL_PORTION_FEE_RECIPIENT.div(new BN(2)),
        },
        {
          recipient: feeRecipient3.publicKey,
          portion: TOTAL_PORTION_FEE_RECIPIENT.div(new BN(2)),
        },
      ],
    },
    {
      desc: "(user distribute fees to only a partial number of fee recipients, account doesn't close)",
      expectedError: null,
      amountToDistribute: new BN(8_000_000_000).mul(D9),
      feeRecipients: [
        {
          recipient: feeRecipient1.publicKey,
          portion: TOTAL_PORTION_FEE_RECIPIENT.div(new BN(2)),
        },
        {
          recipient: feeRecipient2.publicKey,
          portion: TOTAL_PORTION_FEE_RECIPIENT.div(new BN(2)),
        },
      ],
      feeRecipientNotClaiming: [
        {
          recipient: feeRecipient2.publicKey,
          portion: TOTAL_PORTION_FEE_RECIPIENT.div(new BN(2)),
        },
      ],
      feeRecipientsToDistributeTo: [
        {
          recipient: feeRecipient1.publicKey,
          portion: TOTAL_PORTION_FEE_RECIPIENT.div(new BN(2)),
        },
      ],
      expectedFeeDistributed: [new BN(4_000_000_000)],
    },
    {
      desc: "(user distributes fees to all fee recipients, account closes)",
      expectedError: null,
      amountToDistribute: new BN(8_000_000_000).mul(D9),
      feeRecipients: [
        {
          recipient: feeRecipient1.publicKey,
          portion: TOTAL_PORTION_FEE_RECIPIENT.div(new BN(2)),
        },
        {
          recipient: feeRecipient2.publicKey,
          portion: TOTAL_PORTION_FEE_RECIPIENT.div(new BN(2)),
        },
      ],
      feeRecipientNotClaiming: [],
      feeRecipientsToDistributeTo: [
        {
          recipient: feeRecipient1.publicKey,
          portion: TOTAL_PORTION_FEE_RECIPIENT.div(new BN(2)),
        },
        {
          recipient: feeRecipient2.publicKey,
          portion: TOTAL_PORTION_FEE_RECIPIENT.div(new BN(2)),
        },
      ],
      expectedFeeDistributed: [new BN(4_000_000_000), new BN(4_000_000_000)],
      shouldCloseAccount: true,
    },
  ];

  async function setFeeRegistry(customFolioFeeConfig: boolean) {
    if (customFolioFeeConfig) {
      // So we set worng values on dao fee config, but use them to set the folio fee config
      await createAndSetDaoFeeConfig(
        context,
        programFolioAdmin,
        feeRecipient.publicKey,
        new BN(0),
        new BN(0)
      );

      await createAndSetFolioFeeConfig(
        context,
        programFolioAdmin,
        folioPDA,
        MAX_MINT_FEE
      );
    } else {
      await createAndSetDaoFeeConfig(
        context,
        programFolioAdmin,
        feeRecipient.publicKey,
        MAX_MINT_FEE
      );
      await closeAccount(context, getFolioFeeConfigPDA(folioPDA));
    }
  }

  async function initBaseCase(
    customFolioTokenMint: Keypair | null = null,
    customFolioTokenSupply: BN = new BN(0),
    customFolioFeeConfig: boolean = false,
    amountToDistribute: BN = new BN(0)
  ) {
    await setFeeRegistry(customFolioFeeConfig);

    await createAndSetFolio(
      context,
      programFolio,
      folioTokenMint.publicKey,
      undefined,
      undefined,
      undefined,
      undefined,
      undefined,
      false,
      undefined,
      amountToDistribute
    );

    initToken(
      context,
      folioPDA,
      folioTokenMint,
      DEFAULT_DECIMALS,
      customFolioTokenSupply
    );

    if (customFolioTokenMint) {
      initToken(context, folioPDA, customFolioTokenMint, DEFAULT_DECIMALS);

      await getOrCreateAtaAddress(
        context,
        customFolioTokenMint.publicKey,

        feeRecipient.publicKey
      );
    }

    await getOrCreateAtaAddress(
      context,
      folioTokenMint.publicKey,
      feeRecipient.publicKey
    );

    await createAndSetActor(
      context,
      programFolio,
      folioOwnerKeypair,
      folioPDA,
      Role.Owner
    );

    await createAndSetFolioBasket(context, programFolio, folioPDA, []);

    await createAndSetFeeRecipients(context, programFolio, folioPDA, []);

    // Reset token balance for clean slate
    for (const feeRecipient of [
      feeRecipient1,
      feeRecipient2,
      feeRecipient3,
      feeRecipient4,
    ]) {
      await resetTokenBalance(
        context,
        folioTokenMint.publicKey,
        feeRecipient.publicKey
      );
    }
  }

  before(async () => {
    ({ keys, programFolioAdmin, programFolio, provider, context } =
      await getConnectors());

    banksClient = context.banksClient;

    payerKeypair = provider.wallet.payer;

    adminKeypair = Keypair.fromSecretKey(Uint8Array.from(keys.admin));

    folioOwnerKeypair = Keypair.generate();
    folioTokenMint = Keypair.generate();
    userKeypair = Keypair.generate();

    await airdrop(context, payerKeypair.publicKey, 1000);
    await airdrop(context, adminKeypair.publicKey, 1000);
    await airdrop(context, folioOwnerKeypair.publicKey, 1000);
    await airdrop(context, feeRecipient.publicKey, 1000);
    await airdrop(context, userKeypair.publicKey, 1000);

    folioPDA = getFolioPDA(folioTokenMint.publicKey);

    await initBaseCase();
  });

  describe("General Tests", () => {
    const generalIxPokeFolio = () =>
      pokeFolio<true>(
        banksClient,
        programFolio,
        userKeypair,
        folioPDA,
        folioTokenMint.publicKey,
        true
      );

    const generalIxDistributeFees = () =>
      distributeFees<true>(
        banksClient,
        programFolio,
        userKeypair,
        folioPDA,
        folioTokenMint.publicKey,
        getAtaAddress(folioTokenMint.publicKey, feeRecipient.publicKey),
        new BN(0),
        true
      );

    const generalIxCrankFeeDistribution = () =>
      crankFeeDistribution<true>(
        banksClient,
        programFolio,
        userKeypair,
        folioPDA,
        folioTokenMint.publicKey,
        adminKeypair.publicKey,
        new BN(0),
        [],
        [],
        true
      );

    beforeEach(async () => {
      await initBaseCase();
    });

    describe("should run general tests for poke folio", () => {
      it(`should run ${GeneralTestCases.InvalidFolioStatus} for both INITIALIZING and MIGRATING`, async () => {
        await assertInvalidFolioStatusTestCase(
          context,
          programFolio,
          folioTokenMint.publicKey,
          generalIxPokeFolio,
          FolioStatus.Initializing
        );

        await assertInvalidFolioStatusTestCase(
          context,
          programFolio,
          folioTokenMint.publicKey,
          generalIxPokeFolio,
          FolioStatus.Migrating
        );
      });
    });

    describe("should run general tests for distribute fees", () => {
      it(`should run ${GeneralTestCases.InvalidFolioStatus} for INITIALIZING & MIGRATING`, async () => {
        await assertInvalidFolioStatusTestCase(
          context,
          programFolio,
          folioTokenMint.publicKey,
          generalIxDistributeFees,
          FolioStatus.Initializing
        );

        await assertInvalidFolioStatusTestCase(
          context,
          programFolio,
          folioTokenMint.publicKey,
          generalIxDistributeFees,
          FolioStatus.Migrating
        );
      });
    });

    describe("should run general tests for crank fee distribution", () => {
      beforeEach(async () => {
        await createAndSetFeeDistribution(
          context,
          programFolio,
          folioPDA,
          adminKeypair.publicKey,
          new BN(0),
          new BN(0),
          []
        );
      });

      it(`should run ${GeneralTestCases.InvalidFolioStatus} for INITIALIZING`, async () => {
        await assertInvalidFolioStatusTestCase(
          context,
          programFolio,
          folioTokenMint.publicKey,
          generalIxCrankFeeDistribution,
          FolioStatus.Initializing
        );
      });
    });
  });

  describe("Specific Cases - Poke Folio", () => {
    TEST_CASES_POKE_FOLIO.forEach(
      ({ desc, expectedError, ...restOfParams }) => {
        describe(`When ${desc}`, () => {
          let txnResult: BanksTransactionResultWithMeta;
          const {
            expectedDaoFeeShares,
            expectedFeeRecipientShares,
            customFolioTokenMint,
            addedClockTime,
            initialDaoPendingFeeShares,
            initialFeeRecipientPendingFeeShares,
            customFolioFeeConfig,
            startUnixTimestamp,
          } = {
            ...DEFAULT_PARAMS,
            ...restOfParams,
          };

          let folioBefore: any;
          let currentClock: Clock;
          let unixTimestamp: bigint;

          before(async () => {
            await initBaseCase(
              customFolioTokenMint,
              new BN(1000_000_000_000),
              customFolioFeeConfig
            );

            currentClock = await context.banksClient.getClock();
            let currentUnixTimestamp = currentClock.unixTimestamp;
            if (startUnixTimestamp) {
              currentUnixTimestamp = BigInt(startUnixTimestamp.toString());
            }

            const endOfCurrentDay =
<<<<<<< HEAD
              (currentUnixTimestamp / BigInt(DAYS_IN_SECONDS)) *
              BigInt(DAYS_IN_SECONDS);
=======
              (currentUnixTimestamp / BigInt(DAY_IN_SECONDS)) *
              BigInt(DAY_IN_SECONDS);
>>>>>>> 7dba06a3
            await createAndSetFolio(
              context,
              programFolio,
              folioTokenMint.publicKey,
              undefined,
              undefined,
              // Set as end of current day
              new BN(endOfCurrentDay.toString()),
              initialDaoPendingFeeShares,
              initialFeeRecipientPendingFeeShares
            );

            await travelFutureSlot(context);

            const tokenMintToUse = customFolioTokenMint || folioTokenMint;
            folioBefore = await programFolio.account.folio.fetch(folioPDA);

            unixTimestamp = currentUnixTimestamp + BigInt(addedClockTime);
            context.setClock(
              new Clock(
                currentClock.slot,
                currentClock.epochStartTimestamp,
                currentClock.epoch,
                currentClock.leaderScheduleEpoch,
                unixTimestamp
              )
            );

            txnResult = await pokeFolio<true>(
              banksClient,
              programFolio,
              userKeypair,
              folioPDA,
              tokenMintToUse.publicKey,
              true
            );
          });

          if (expectedError) {
            it("should fail with expected error", () => {
              assertError(txnResult, expectedError);
            });
          } else {
            it("should succeed", async () => {
              await travelFutureSlot(context);

              // Folio should have updated fees
              const folio = await programFolio.account.folio.fetch(folioPDA);
              assert.equal(
                folio.daoPendingFeeShares.eq(
                  folioBefore.daoPendingFeeShares.add(expectedDaoFeeShares)
                ),
                true
              );
              assert.equal(
                folio.feeRecipientsPendingFeeShares.eq(
                  folioBefore.feeRecipientsPendingFeeShares.add(
                    expectedFeeRecipientShares
                  )
                ),
                true
              );

              if (folio.daoPendingFeeShares.gt(new BN(0))) {
                const endOfDay =
<<<<<<< HEAD
                  (unixTimestamp / BigInt(DAYS_IN_SECONDS)) *
                  BigInt(DAYS_IN_SECONDS);
=======
                  (unixTimestamp / BigInt(DAY_IN_SECONDS)) *
                  BigInt(DAY_IN_SECONDS);
>>>>>>> 7dba06a3
                assert.equal(folio.lastPoke.toString(), endOfDay.toString());
              } else {
                assert.equal(
                  folio.lastPoke.toString(),
                  folioBefore.lastPoke.toString()
                );
              }
            });
          }
        });
      }
    );
  });

  describe("Specific Cases - Distribute fees", () => {
    TEST_CASES_DISTRIBUTE_FEES.forEach(
      ({ desc, expectedError, ...restOfParams }) => {
        describe(`When ${desc}`, () => {
          let txnResult: BanksTransactionResultWithMeta;
          const {
            expectedDaoFeeShares,
            customFolioTokenMint,
            initialDaoPendingFeeShares,
            initialFeeRecipientPendingFeeShares,
            daoFeeRecipient,
            feeDistributionIndex,
            initialFeeDistributionIndex,
            customFolioFeeConfig,
          } = {
            ...DEFAULT_PARAMS,
            ...restOfParams,
          };

          const daoFeeRecipientToUse = daoFeeRecipient || feeRecipient;

          let feeRecipientBefore: any;
          let daoFeeRecipientBalanceBefore: bigint;
          let currentClock: Clock;

          before(async () => {
            await initBaseCase(
              customFolioTokenMint,
              new BN(1000_000_000_000),
              customFolioFeeConfig
            );

            currentClock = await context.banksClient.getClock();

            await createAndSetFolio(
              context,
              programFolio,
              folioTokenMint.publicKey,

              undefined,
              undefined,
              new BN(currentClock.unixTimestamp.toString()),
              initialDaoPendingFeeShares,
              initialFeeRecipientPendingFeeShares
            );

            await createAndSetFeeRecipients(
              context,
              programFolio,
              folioPDA,
              [],
              initialFeeDistributionIndex
            );

            await travelFutureSlot(context);

            feeRecipientBefore = await programFolio.account.feeRecipients.fetch(
              getTVLFeeRecipientsPDA(folioPDA)
            );

            const tokenMintToUse = customFolioTokenMint || folioTokenMint;

            daoFeeRecipientBalanceBefore = await getTokenBalance(
              banksClient,
              await getOrCreateAtaAddress(
                context,
                tokenMintToUse.publicKey,
                daoFeeRecipientToUse.publicKey
              )
            );

            txnResult = await distributeFees<true>(
              banksClient,
              programFolio,
              userKeypair,
              folioPDA,
              tokenMintToUse.publicKey,
              await getOrCreateAtaAddress(
                context,
                tokenMintToUse.publicKey,
                daoFeeRecipientToUse.publicKey
              ),
              feeDistributionIndex,

              true
            );
          });

          if (expectedError) {
            it("should fail with expected error", () => {
              assertError(txnResult, expectedError);
            });
          } else {
            it("should succeed", async () => {
              await travelFutureSlot(context);

              // Folio should have updated fees to 0, since distributed
              const folio = await programFolio.account.folio.fetch(folioPDA);
              assert.equal(folio.daoPendingFeeShares.eq(new BN(0)), true);
              assert.equal(
                folio.feeRecipientsPendingFeeShares.eq(new BN(0)),
                true
              );

              // Fee Recipient index should have been updated
              const feeRecipientAfter =
                await programFolio.account.feeRecipients.fetch(
                  getTVLFeeRecipientsPDA(folioPDA)
                );
              assert.equal(
                feeRecipientAfter.distributionIndex.eq(
                  feeRecipientBefore.distributionIndex.add(feeDistributionIndex)
                ),
                true
              );

              // Balance for the dao fee recipient should be updated
              const daoFeeRecipientBalanceAfter = await getTokenBalance(
                banksClient,
                getAtaAddress(
                  folioTokenMint.publicKey,
                  daoFeeRecipientToUse.publicKey
                )
              );
              assert.equal(
                daoFeeRecipientBalanceAfter ==
                  daoFeeRecipientBalanceBefore +
                    BigInt(expectedDaoFeeShares.toString()),
                true
              );
            });
          }
        });
      }
    );
  });

  describe("Specific Cases - Crank fee distribution", () => {
    TEST_CASES_CRANK_FEE_DISTRIBUTION.forEach(
      ({ desc, expectedError, ...restOfParams }) => {
        describe(`When ${desc}`, () => {
          let txnResult: BanksTransactionResultWithMeta;
          const {
            customFolioTokenMint,
            initialFeeRecipientPendingFeeShares,
            alreadyDistributedFeeRecipients,
            feeDistributionIndex,
            feeRecipients,
            amountToDistribute,
            customCranker,
            isPreTransactionValidated,
            expectedFeeDistributed,
            feeRecipientNotClaiming,
            feeRecipientsToDistributeTo,
            shouldCloseAccount,
          } = {
            ...DEFAULT_PARAMS,
            ...restOfParams,
          };

          const feeRecipientsATA = [];
          const feeRecipientsBalancesBefore = [];

          let currentClock: Clock;
          let preTxnError: any;

          const crankerToUse = customCranker || cranker;

          before(async () => {
            await initBaseCase(
              customFolioTokenMint,
              new BN(1000_000_000_000),
              undefined,
              amountToDistribute
            );

            currentClock = await context.banksClient.getClock();

            // Get the ATAs for the fee recipients we want to send to the instruction
            for (const feeRecipient of feeRecipientsToDistributeTo) {
              const feeRecipientATA = await getOrCreateAtaAddress(
                context,
                folioTokenMint.publicKey,
                feeRecipient.recipient
              );
              feeRecipientsATA.push(feeRecipientATA);
              feeRecipientsBalancesBefore.push(
                await getTokenBalance(banksClient, feeRecipientATA)
              );
            }

            await createAndSetFolio(
              context,
              programFolio,
              folioTokenMint.publicKey,
              undefined,
              undefined,
              new BN(currentClock.unixTimestamp.toString()),
              new BN(0),
              initialFeeRecipientPendingFeeShares,
              false,
              undefined,
              amountToDistribute
            );

            // Remove the fee recipients that were already claimed (by putting them as public key default)
            const feeRecipientsInDistribution = [
              ...feeRecipients,
              ...feeRecipientNotClaiming,
            ].map((f) => {
              if (
                alreadyDistributedFeeRecipients.includes(f.recipient.toBase58())
              ) {
                return {
                  ...f,
                  recipient: PublicKey.default,
                };
              }
              return f;
            });

            await createAndSetFeeDistribution(
              context,
              programFolio,
              folioPDA,
              cranker.publicKey,
              feeDistributionIndex,
              amountToDistribute,
              // Here we send the owner of the token acc (the owner = the recipient)
              feeRecipientsInDistribution
            );

            await travelFutureSlot(context);

            const tokenMintToUse = customFolioTokenMint || folioTokenMint;

            try {
              txnResult = await crankFeeDistribution<true>(
                banksClient,
                programFolio,
                userKeypair,
                folioPDA,
                tokenMintToUse.publicKey,
                crankerToUse.publicKey,
                feeDistributionIndex,
                Array.from(
                  { length: feeRecipientsATA.length },
                  (_, i) => new BN(i)
                ),
                feeRecipientsATA,

                true
              );
            } catch (e) {
              preTxnError = e;
            }
          });

          if (isPreTransactionValidated) {
            it("should fail pre transaction validation", () => {
              assertPreTransactionError(preTxnError, expectedError);
            });
            return;
          }

          if (expectedError) {
            it("should fail with expected error", () => {
              assertError(txnResult, expectedError);
            });
          } else {
            it("should succeed", async () => {
              await travelFutureSlot(context);

              // If all the claiming is done, the account should be closed, so returns null
              if (shouldCloseAccount) {
                assert.equal(
                  await banksClient.getAccount(
                    getFeeDistributionPDA(folioPDA, feeDistributionIndex)
                  ),
                  null
                );
              } else {
                // Else Fee Distribution should have been updated
                const feeDistributionAfter =
                  await programFolio.account.feeDistribution.fetch(
                    getFeeDistributionPDA(folioPDA, feeDistributionIndex)
                  );

                for (const feeRecipientState of feeDistributionAfter.feeRecipientsState) {
                  // Set to default when it's been distributed
                  const notDistributed = feeRecipientNotClaiming.find((f) =>
                    f.recipient.equals(feeRecipientState.recipient)
                  );
                  if (notDistributed) {
                    // If we haven't distributed then shouldn't be set as public key default
                    assert.deepEqual(
                      feeRecipientState.recipient,
                      notDistributed.recipient
                    );
                  } else {
                    assert.deepEqual(
                      feeRecipientState.recipient,
                      PublicKey.default
                    );
                  }
                }
              }

              // Assert balance changes
              for (let i = 0; i < feeRecipientsATA.length; i++) {
                const feeRecipientATA = feeRecipientsATA[i];
                const feeRecipientBalanceAfter = await getTokenBalance(
                  banksClient,
                  feeRecipientATA
                );

                assert.equal(
                  feeRecipientBalanceAfter ==
                    feeRecipientsBalancesBefore[i] + expectedFeeDistributed[i],
                  true
                );
              }
            });
          }
        });
      }
    );
  });
});<|MERGE_RESOLUTION|>--- conflicted
+++ resolved
@@ -24,11 +24,7 @@
 import {
   D18,
   D9,
-<<<<<<< HEAD
-  DAYS_IN_SECONDS,
-=======
   DAY_IN_SECONDS,
->>>>>>> 7dba06a3
   DEFAULT_DECIMALS,
   MAX_MINT_FEE,
   TOTAL_PORTION_FEE_RECIPIENT,
@@ -233,19 +229,11 @@
       initialFeeRecipientPendingFeeShares: new BN(2000),
     },
     {
-<<<<<<< HEAD
-      desc: "(current time is 2 and 1/2 days after last poke, succeeds)",
-      expectedError: null,
-      expectedDaoFeeShares: new BN("28821088734589935"),
-      expectedFeeRecipientShares: new BN("547600685957208750"),
-      addedClockTime: 86400 * 2 + 86400 / 2,
-=======
       desc: "(current time is 2 and 1 second after last poke, succeeds)",
       expectedError: null,
       expectedDaoFeeShares: new BN("28821088734589935"),
       expectedFeeRecipientShares: new BN("547600685957208750"),
       addedClockTime: 86400 * 2 + 1,
->>>>>>> 7dba06a3
       customFolioFeeConfig: true,
     },
   ];
@@ -688,13 +676,8 @@
             }
 
             const endOfCurrentDay =
-<<<<<<< HEAD
-              (currentUnixTimestamp / BigInt(DAYS_IN_SECONDS)) *
-              BigInt(DAYS_IN_SECONDS);
-=======
               (currentUnixTimestamp / BigInt(DAY_IN_SECONDS)) *
               BigInt(DAY_IN_SECONDS);
->>>>>>> 7dba06a3
             await createAndSetFolio(
               context,
               programFolio,
@@ -760,13 +743,8 @@
 
               if (folio.daoPendingFeeShares.gt(new BN(0))) {
                 const endOfDay =
-<<<<<<< HEAD
-                  (unixTimestamp / BigInt(DAYS_IN_SECONDS)) *
-                  BigInt(DAYS_IN_SECONDS);
-=======
                   (unixTimestamp / BigInt(DAY_IN_SECONDS)) *
                   BigInt(DAY_IN_SECONDS);
->>>>>>> 7dba06a3
                 assert.equal(folio.lastPoke.toString(), endOfDay.toString());
               } else {
                 assert.equal(
