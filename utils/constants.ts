--- conflicted
+++ resolved
@@ -74,12 +74,8 @@
 
 export const MAX_SINGLE_AUCTION_RUNS = 10;
 
-<<<<<<< HEAD
-export const DAYS_IN_SECONDS = 86400;
-=======
 export const DAY_IN_SECONDS = 86400;
 
 export const MAX_REBALANCE_DETAILS = 30;
 
-export const RESTRICTED_AUCTION_BUFFER = 120;
->>>>>>> 7dba06a3
+export const RESTRICTED_AUCTION_BUFFER = 120;